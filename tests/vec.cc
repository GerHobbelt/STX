--- conflicted
+++ resolved
@@ -261,28 +261,6 @@
   }
 }
 
-<<<<<<< HEAD
-TEST(VecTest, UnsafeResizeUninitializedSimple)
-{
-  Vec<int> vec{stx::os_allocator};
-
-  // Initialize the vector with some values
-  vec.push(1).unwrap();
-  vec.push(2).unwrap();
-  vec.push(3).unwrap();
-
-  auto uninitialized_span = vec.unsafe_resize_uninitialized(5).unwrap();
-
-  EXPECT_EQ(uninitialized_span.size(), 2);
-
-  // Check that the uninitialized memory is null
-  EXPECT_NE(uninitialized_span.data(), nullptr);
-
-  // Check that the original values are still there
-  EXPECT_EQ(vec[0], 1);
-  EXPECT_EQ(vec[1], 2);
-  EXPECT_EQ(vec[2], 3);
-=======
 TEST(VecTest, UnsafeResizeUninitialized)
 {
   {
@@ -326,5 +304,4 @@
 EXPECT_VALID_VEC(vec);
 
   }
->>>>>>> 79b4ce0c
 }