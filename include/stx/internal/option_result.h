--- conflicted
+++ resolved
@@ -75,14 +75,9 @@
 template <Swappable T>
 struct [[nodiscard]] Some {
   static_assert(!std::is_reference_v<T>,
-<<<<<<< HEAD
-                "Cannot use T& for type, To prevent subtleties use "
-                "reference_wrapper<T> instead");
-=======
                 "Cannot use T& nor T&& for type, To prevent subtleties use "
                 "type wrappers like std::reference_wrapper or any of the "
                 "`stx::ConstRef` or `stx::MutRef` specialized aliases instead");
->>>>>>> 7d968159
 
   using value_type = T;
 
@@ -308,14 +303,11 @@
 class [[nodiscard]] Option {
   using value_type = T;
 
-<<<<<<< HEAD
-=======
   static_assert(!std::is_reference_v<T>,
                 "Cannot use T& nor T&& for type, To prevent subtleties use "
                 "type wrappers like std::reference_wrapper or any of the "
                 "`stx::ConstRef` or `stx::MutRef` specialized aliases instead");
 
->>>>>>> 7d968159
  public:
   [[nodiscard]] constexpr Option(Some<T> && some)
       : storage_value_(std::move(some.value_)), is_none_(false) {}
@@ -333,16 +325,6 @@
   }
 
   Option& operator=(Option&& rhs) {
-<<<<<<< HEAD
-    if (is_some() && rhs.is_some()) {
-      std::swap(value_wrap_ref_(), rhs.value_wrap_ref_());
-    } else if (is_none() && rhs.is_some()) {
-      construct_some_(std::move(rhs.value_wrap_ref_()));
-    } else if (is_some() && rhs.is_none()) {
-      Ok<T> tmp = std::move(value_wrap_ref_());
-    }
-    std::swap(is_none_, rhs.is_none_);
-=======
     // contained object is destroyed as appropriate in the parent scope
     if (is_some() && rhs.is_some()) {
       std::swap(storage_value_, rhs.storage_value_);
@@ -359,7 +341,6 @@
       is_none_ = false;
     }
 
->>>>>>> 7d968159
     return *this;
   }
 
@@ -1393,10 +1374,6 @@
     } else {
       new (&storage_err_) E(std::move(rhs.storage_err_));
     }
-<<<<<<< HEAD
-    is_ok_ = rhs.is_ok_;
-=======
->>>>>>> 7d968159
   }
 
   [[nodiscard]] Result& operator=(Result&& rhs) {
