#pragma once

#include <algorithm>
#include <utility>

#include "stx/allocator.h"
#include "stx/config.h"
#include "stx/memory.h"
#include "stx/result.h"
#include "stx/span.h"
#include "stx/struct.h"
#include "stx/try_ok.h"
#include "stx/void.h"

STX_BEGIN_NAMESPACE

// there is not enough memory for the insertion operation
enum class VecError : uint8_t
{
  OutOfMemory
};

namespace impl
{
template <typename T>
constexpr void destruct_range(T *start, size_t size)
{
  if constexpr (!std::is_trivially_destructible_v<T>)
  {
    for (T &element : Span<T>{start, size})
    {
      element.~T();
    }
  }
}

template <typename T>
constexpr void move_construct_range(T *start, size_t size, T *output)
{
  for (T *iter = start; iter < (start + size); iter++, output++)
  {
    new (output) T{std::move(*iter)};
  }
}

constexpr size_t grow_vec_to_target(size_t present_capacity, size_t target)
{
  return std::max(present_capacity << 1, target);
}

constexpr size_t grow_vec(size_t capacity, size_t new_target_size)
{
  return capacity >= new_target_size ? capacity : grow_vec_to_target(capacity, new_target_size);
}

template <typename T>
constexpr void copy_construct_range(T const *source, size_t size,
                                    T *destination)
{
  for (size_t i = 0; i < size; i++)
  {
    new (destination + i) T{source[i]};
  }
}

}        // namespace impl

// ONLY NON-CONST METHODS INVALIDATE ITERATORS
//
template <typename T>
struct VecBase
{
  static_assert(!std::is_reference_v<T>);

  using Size     = size_t;
  using Index    = size_t;
  using Iterator = T *;
  using Pointer  = T *;

  static constexpr Size alignment    = alignof(T);
  static constexpr Size element_size = sizeof(T);

  VecBase(Memory memory, Size size, Size capacity) :
      memory_{std::move(memory)}, size_{size}, capacity_{capacity}
  {}

  VecBase() :
      memory_{Memory{os_allocator, nullptr}}, size_{0}, capacity_{0}
  {}

  explicit VecBase(Allocator allocator) :
      memory_{Memory{allocator, nullptr}}, size_{0}, capacity_{0}
  {}

  VecBase(VecBase &&other) :
      memory_{std::move(other.memory_)},
      size_{other.size_},
      capacity_{other.capacity_}
  {
    other.memory_.allocator = memory_.allocator;
    other.memory_.handle    = nullptr;
    other.size_             = 0;
    other.capacity_         = 0;
  }

  VecBase &operator=(VecBase &&other)
  {
    std::swap(memory_, other.memory_);
    std::swap(size_, other.size_);
    std::swap(capacity_, other.capacity_);

    return *this;
  }

  STX_DISABLE_COPY(VecBase)

  ~VecBase()
  {
    impl::destruct_range(begin(), size_);
  }

  Span<T> span() const
  {
    return Span<T>{begin(), size_};
  }

  T &operator[](Index index) const
  {
    return span()[index];
  }

  Option<Ref<T>> at(Index index) const
  {
    return span().at(index);
  }

  Size size() const
  {
    return size_;
  }

  Size capacity() const
  {
    return capacity_;
  }

  bool is_empty() const
  {
    return size_ == 0;
  }

  Pointer data() const
  {
    return static_cast<T *>(memory_.handle);
  }

  Iterator begin() const
  {
    return data();
  }

  Iterator end() const
  {
    return data() + size_;
  }

  // reserve enough memory to contain at least n elements
  //
  // does not release excess memory.
  //
  // returns the error if memory allocation fails
  //
  // invalidates references
  //
  Result<Void, AllocError> reserve(size_t cap)
  {
    size_t new_capacity       = capacity_ > cap ? capacity_ : cap;
    size_t new_capacity_bytes = new_capacity * element_size;

    if (new_capacity != capacity_)
    {
      if constexpr (std::is_trivially_move_constructible_v<T> &&
                    std::is_trivially_destructible_v<T>)
      {
        TRY_OK(ok, mem::reallocate(memory_, new_capacity_bytes));

        (void) ok;

        capacity_ = new_capacity;
      }
      else
      {
        TRY_OK(new_memory,
               mem::allocate(memory_.allocator, new_capacity_bytes));

        T *new_location = static_cast<T *>(new_memory.handle);

        T *iter = new_location;

        for (T &element : span())
        {
          new (iter) T{std::move(element)};
          iter++;
        }

        impl::destruct_range(begin(), size_);

        memory_   = std::move(new_memory);
        capacity_ = new_capacity;
      }

      return Ok(Void{});
    }
    else
    {
      return Ok(Void{});
    }
  }

  // capacity is unchanged
  void clear()
  {
    impl::destruct_range(begin(), size());
    size_ = 0;
  }

  // `capacity` is unchanged
  //
  // `first` must be a valid pointer to an element in the range or the `end` of
  // the vec.
  //
  // `last` must be greater than `end`.
  //
  void erase(Span<T> range)
  {
    STX_SPAN_ENSURE(begin() <= range.begin() && end() >= range.end(),
                    "erase operation out of Vec range");

    size_t destruct_size = range.size();

    T *erase_start = range.begin();
    T *erase_end   = range.end();

    impl::destruct_range(erase_start, destruct_size);

    size_t num_trailing = end() - erase_end;

    // move trailing elements to the front
    impl::move_construct_range(erase_end, num_trailing, erase_start);

    size_ -= destruct_size;
  }

  Memory memory_;
  Size   size_     = 0;
  Size   capacity_ = 0;
};

// Vec is an adapter to an allocator.
//
// Vec maintains a contiguous sequence of elements, and insertions or removal
// of elements causes the elements to be moved if necessary.
//
// the allocator must be alive for the lifetime of the Vec.
//
// Just like std::vector, Vec armortizes insertion to O(1) as allocation can be
// slow. but doesn't select its own allocator nor hide errors behind exceptions.
//
// Vecs are growable adapters abstractions for memory resources.
//
// Vec is also a memory allocation deferrer. i.e. it tries to minimize the
// costs of memory allocation and deallocation.
//
template <typename T>
struct Vec : public VecBase<T>
{
  using base = VecBase<T>;

  explicit Vec(Memory memory, size_t size, size_t capacity) :
      base{std::move(memory), size, capacity}
  {}

  Vec() :
      base{}
  {}

  explicit Vec(Allocator allocator) :
      base{allocator}
  {}

  STX_DEFAULT_MOVE(Vec)
  STX_DISABLE_COPY(Vec)
  STX_DEFAULT_DESTRUCTOR(Vec)

  // invalidates references
  //
  //
  // typically needed for non-movable types
  template <typename... Args>
  Result<Void, AllocError> push_inplace(Args &&... args)
  {
    static_assert(std::is_constructible_v<T, Args &&...>);

    size_t const target_size  = base::size_ + 1;
    size_t const new_capacity = impl::grow_vec(base::capacity_, target_size);

    TRY_OK(ok, base::reserve(new_capacity));

    (void) ok;

    T *inplace_construct_pos = base::begin() + base::size_;

    new (inplace_construct_pos) T{std::forward<Args>(args)...};

    base::size_ = target_size;

    return Ok(Void{});
  }

  // invalidates references
  //
  // value is not moved if an allocation error occurs
  Result<Void, AllocError> push(T &&value)
  {
    return push_inplace(std::move(value));
  }

  Result<Void, AllocError> resize(size_t target_size, T const &to_copy = {})
  {
    size_t const previous_size = base::size();

    if (target_size > previous_size)
    {
      size_t const new_capacity = impl::grow_vec(base::capacity(), target_size);

      TRY_OK(ok, base::reserve(new_capacity));

      (void) ok;

      T *copy_construct_begin = base::begin() + previous_size;
      T *copy_construct_end   = base::begin() + target_size;

      for (T *iter = copy_construct_begin; iter < copy_construct_end; iter++)
      {
        new (iter) T{to_copy};
      }

      base::size_ = target_size;

      return Ok(Void{});
    }
    else
    {
      // target_size <= previous_size
      T *destruct_begin = base::begin() + target_size;
      impl::destruct_range(destruct_begin, previous_size - target_size);

      base::size_ = target_size;

      return Ok(Void{});
    }
  }

  // resizes the vector to the given size without initializing new elements
  //
  // returns the span of the additional uninitialized elements on success, or an AllocError on failure
  //
<<<<<<< HEAD
  Result<stx::Span<T>, AllocError> unsafe_resize_uninitialized(size_t target_size)
  {
    const size_t previous_size = base::size();
    if (target_size > previous_size)
    {
      const size_t new_capacity = impl::grow_vec(base::capacity(), target_size);
      TRY_OK(ok, base::reserve(new_capacity));
=======
  // WARNING: ensure you initialize the types before calling any other methods of Vec to ensure the elements
  // contain valid objects, which would otherwise be catastrophic
  Result<Span<T>, AllocError> unsafe_resize_uninitialized(size_t target_size)
  {
    size_t previous_size = base::size();

    if (target_size > previous_size)
    {
      size_t const new_capacity = impl::grow_vec(base::capacity(), target_size);

      TRY_OK(ok, base::reserve(new_capacity));

>>>>>>> 79b4ce0c
      (void) ok;

      const size_t num_uninitialized = target_size - previous_size;
      base::size_                    = target_size;
<<<<<<< HEAD
      return Ok(stx::Span<T>{base::begin() + previous_size, num_uninitialized});
=======

      return Ok(Span<T>{base::begin() + previous_size, num_uninitialized});
>>>>>>> 79b4ce0c
    }
    else
    {
      // target_size <= previous_size
      T *destruct_begin = base::begin() + target_size;
      impl::destruct_range(destruct_begin, previous_size - target_size);
<<<<<<< HEAD
      base::size_ = target_size;
      return Ok(stx::Span<T>{});
=======

      base::size_ = target_size;

      return Ok(Span<T>{});
>>>>>>> 79b4ce0c
    }
  }

  Result<Vec<T>, AllocError> copy(Allocator allocator) const
  {
    TRY_OK(memory,
           mem::allocate(allocator, base::capacity() * base::element_size));

    impl::copy_construct_range(base::begin(), base::size(),
                               static_cast<T *>(memory.handle));

    return Ok(Vec<T>{std::move(memory), base::size(), base::capacity()});
  }

  Result<Void, AllocError> extend(Span<T const> other)
  {
    TRY_OK(ok, base::reserve(base::size() + other.size()));

    (void) ok;

    impl::copy_construct_range(other.begin(), other.size(), base::end());

    base::size_ += other.size();

    return Ok(Void{});
  }

  Result<Void, AllocError> extend_move(Span<T> other)
  {
    TRY_OK(ok, base::reserve(base::size() + other.size()));

    (void) ok;

    impl::move_construct_range(other.begin(), other.size(), base::end());

    base::size_ += other.size();

    return Ok(Void{});
  }

  Option<T> pop()
  {
    if (base::size_ == 0)
      return None;

    T last = std::move(*(base::begin() + base::size_ - 1));

    resize(base::size_ - 1).unwrap();

    return Some(std::move(last));
  }
};

// a fixed capacity vec
template <typename T>
struct FixedVec : public VecBase<T>
{
  using base = VecBase<T>;

  explicit FixedVec(Memory memory, size_t size, size_t capacity) :
      base{std::move(memory), size, capacity}
  {}

  FixedVec() :
      base{}
  {}

  explicit FixedVec(Allocator allocator) :
      base{allocator}
  {}

  STX_DEFAULT_MOVE(FixedVec)
  STX_DISABLE_COPY(FixedVec)
  STX_DEFAULT_DESTRUCTOR(FixedVec)

  template <typename... Args>
  Result<Void, VecError> push_inplace(Args &&... args)
  {
    static_assert(std::is_constructible_v<T, Args &&...>);
    size_t const target_size = base::size_ + 1;

    if (base::capacity_ < target_size)
    {
      return Err(VecError::OutOfMemory);
    }
    else
    {
      new (base::begin() + base::size_) T{std::forward<Args>(args)...};

      base::size_ = target_size;

      return Ok(Void{});
    }
  }

  Result<Void, VecError> push(T &&value)
  {
    return push_inplace(std::move(value));
  }

  Result<Void, VecError> resize(size_t target_size, T const &to_copy = {})
  {
    size_t const previous_size = base::size();

    if (target_size > previous_size)
    {
      if (target_size > base::capacity())
      {
        return Err(VecError::OutOfMemory);
      }

      T *copy_construct_begin = base::begin() + previous_size;
      T *copy_construct_end   = base::begin() + target_size;
      for (T *iter = copy_construct_begin; iter < copy_construct_end; iter++)
      {
        new (iter) T{to_copy};
      }
    }
    else if (target_size < previous_size)
    {
      T *destruct_begin = base::begin() + target_size;
      impl::destruct_range(destruct_begin, previous_size - target_size);
    }
    else
    {
      // equal
    }

    base::size_ = target_size;

    return Ok(Void{});
  }

  Result<FixedVec<T>, AllocError> copy(Allocator allocator) const
  {
    TRY_OK(memory,
           mem::allocate(allocator, base::capacity() * base::element_size));

    impl::copy_construct_range(base::begin(), base::size(),
                               static_cast<T *>(memory.handle));

    return Ok(FixedVec<T>{std::move(memory), base::size(), base::capacity()});
  }

  Result<Void, AllocError> extend(Span<T const> other)
  {
    TRY_OK(ok, base::reserve(base::size() + other.size()));

    (void) ok;

    impl::copy_construct_range(other.begin(), other.size(), base::end());

    base::size_ += other.size();

    return Ok(Void{});
  }

  Result<Void, AllocError> extend_move(Span<T> other)
  {
    TRY_OK(ok, base::reserve(base::size() + other.size()));

    (void) ok;

    impl::move_construct_range(other.begin(), other.size(), base::end());

    base::size_ += other.size();

    return Ok(Void{});
  }

  Option<T> pop()
  {
    if (base::size_ == 0)
      return None;

    T last = std::move(*(base::begin() + base::size_ - 1));

    resize(base::size_ - 1).unwrap();

    return Some(std::move(last));
  }
};

namespace vec
{
template <typename T>
Result<Vec<T>, AllocError> make(Allocator allocator, size_t capacity = 0)
{
  TRY_OK(memory, mem::allocate(allocator, capacity * sizeof(T)));
  return Ok(Vec<T>{std::move(memory), 0, capacity});
}

template <typename T>
Result<FixedVec<T>, AllocError> make_fixed(Allocator allocator, size_t capacity = 0)
{
  TRY_OK(memory, mem::allocate(allocator, capacity * sizeof(T)));
  return Ok(FixedVec<T>{std::move(memory), 0, capacity});
}

}        // namespace vec

STX_END_NAMESPACE<|MERGE_RESOLUTION|>--- conflicted
+++ resolved
@@ -297,7 +297,7 @@
   //
   // typically needed for non-movable types
   template <typename... Args>
-  Result<Void, AllocError> push_inplace(Args &&... args)
+  Result<Void, AllocError> push_inplace(Args &&...args)
   {
     static_assert(std::is_constructible_v<T, Args &&...>);
 
@@ -365,15 +365,6 @@
   //
   // returns the span of the additional uninitialized elements on success, or an AllocError on failure
   //
-<<<<<<< HEAD
-  Result<stx::Span<T>, AllocError> unsafe_resize_uninitialized(size_t target_size)
-  {
-    const size_t previous_size = base::size();
-    if (target_size > previous_size)
-    {
-      const size_t new_capacity = impl::grow_vec(base::capacity(), target_size);
-      TRY_OK(ok, base::reserve(new_capacity));
-=======
   // WARNING: ensure you initialize the types before calling any other methods of Vec to ensure the elements
   // contain valid objects, which would otherwise be catastrophic
   Result<Span<T>, AllocError> unsafe_resize_uninitialized(size_t target_size)
@@ -386,32 +377,22 @@
 
       TRY_OK(ok, base::reserve(new_capacity));
 
->>>>>>> 79b4ce0c
       (void) ok;
 
       const size_t num_uninitialized = target_size - previous_size;
       base::size_                    = target_size;
-<<<<<<< HEAD
-      return Ok(stx::Span<T>{base::begin() + previous_size, num_uninitialized});
-=======
 
       return Ok(Span<T>{base::begin() + previous_size, num_uninitialized});
->>>>>>> 79b4ce0c
     }
     else
     {
       // target_size <= previous_size
       T *destruct_begin = base::begin() + target_size;
       impl::destruct_range(destruct_begin, previous_size - target_size);
-<<<<<<< HEAD
+
       base::size_ = target_size;
-      return Ok(stx::Span<T>{});
-=======
-
-      base::size_ = target_size;
 
       return Ok(Span<T>{});
->>>>>>> 79b4ce0c
     }
   }
 
@@ -488,7 +469,7 @@
   STX_DEFAULT_DESTRUCTOR(FixedVec)
 
   template <typename... Args>
-  Result<Void, VecError> push_inplace(Args &&... args)
+  Result<Void, VecError> push_inplace(Args &&...args)
   {
     static_assert(std::is_constructible_v<T, Args &&...>);
     size_t const target_size = base::size_ + 1;
